--- conflicted
+++ resolved
@@ -1,10 +1,4 @@
 defaults:
 - shareGPT_base
 
-<<<<<<< HEAD
-arrivals_per_sec: 1
-=======
-arrivals_per_sec: 1
-max_prompt_tokens: 1024
-max_gen_len: 2048
->>>>>>> 671b6301
+arrivals_per_sec: 1