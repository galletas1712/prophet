--- conflicted
+++ resolved
@@ -1,13 +1,6 @@
 name: srpt
 
-<<<<<<< HEAD
 batch_size: 4
 max_requests_in_scheduler: 16
 scoring_method: prefill_length
-starvation_limit: 8
-=======
-batch_size: 1
-max_requests_in_scheduler: 32
-scoring_method: prefill_length
-starvation_limit: 10 # in seconds, not tuned
->>>>>>> 671b6301
+starvation_limit: 8